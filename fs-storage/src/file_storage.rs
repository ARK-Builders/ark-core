use serde::{Deserialize, Serialize};
use std::fs::{self, File};
use std::io::{BufWriter, Write};
use std::time::SystemTime;
use std::{
    collections::BTreeMap,
    path::{Path, PathBuf},
};

use crate::base_storage::BaseStorage;
<<<<<<< HEAD
use crate::monoid::Monoid;
=======
use crate::utils::read_version_2_fs;
>>>>>>> 3f862d59
use data_error::{ArklibError, Result};

/*
Note on `FileStorage` Versioning:

`FileStorage` is a basic key-value storage system that persists data to disk.

In version 2, `FileStorage` stored data in a plaintext format.
Starting from version 3, data is stored in JSON format.

For backward compatibility, we provide a helper function `read_version_2_fs` to read version 2 format.
*/
const STORAGE_VERSION: i32 = 3;

/// Represents a file storage system that persists data to disk.
pub struct FileStorage<K, V>
where
    K: Ord,
{
    label: String,
    path: PathBuf,
    timestamp: SystemTime,
    data: FileStorageData<K, V>,
}

/// A struct that represents the data stored in a [`FileStorage`] instance.
///
///
/// This is the data that is serialized and deserialized to and from disk.
#[derive(Serialize, Deserialize)]
pub struct FileStorageData<K, V>
where
    K: Ord,
{
    version: i32,
    entries: BTreeMap<K, V>,
}

impl<K, V> FileStorage<K, V>
where
<<<<<<< HEAD
    K: Ord + Clone + serde::Serialize + serde::de::DeserializeOwned,
    V: Clone
        + serde::Serialize
        + serde::de::DeserializeOwned
        + Default
        + std::cmp::PartialOrd,
=======
    K: Ord
        + Clone
        + serde::Serialize
        + serde::de::DeserializeOwned
        + std::str::FromStr,
    V: Clone
        + serde::Serialize
        + serde::de::DeserializeOwned
        + std::str::FromStr,
>>>>>>> 3f862d59
{
    /// Create a new file storage with a diagnostic label and file path
    pub fn new(label: String, path: &Path) -> Self {
        let mut file_storage = Self {
            label,
            path: PathBuf::from(path),
            timestamp: SystemTime::now(),
            data: FileStorageData {
                version: STORAGE_VERSION,
                entries: BTreeMap::new(),
            },
        };

        // Load the data from the file
        file_storage.data.entries = match file_storage.read_fs() {
            Ok(data) => data,
            Err(_) => BTreeMap::new(),
        };
        file_storage
    }
}

impl<K, V> BaseStorage<K, V> for FileStorage<K, V>
where
<<<<<<< HEAD
    K: Ord + Clone + serde::Serialize + serde::de::DeserializeOwned,
    V: Clone
        + serde::Serialize
        + serde::de::DeserializeOwned
        + Default
        + std::cmp::PartialOrd,
=======
    K: Ord
        + Clone
        + serde::Serialize
        + serde::de::DeserializeOwned
        + std::str::FromStr,
    V: Clone
        + serde::Serialize
        + serde::de::DeserializeOwned
        + std::str::FromStr,
>>>>>>> 3f862d59
{
    /// Set a key-value pair in the storage
    fn set(&mut self, key: K, value: V) {
        self.data.entries.insert(key, value);
        self.timestamp = std::time::SystemTime::now();
        self.write_fs()
            .expect("Failed to write data to disk");
    }

    /// Remove a key-value pair from the storage given a key
    fn remove(&mut self, id: &K) -> Result<()> {
        self.data.entries.remove(id).ok_or_else(|| {
            ArklibError::Storage(self.label.clone(), "Key not found".to_owned())
        })?;
        self.timestamp = std::time::SystemTime::now();
        self.write_fs()
            .expect("Failed to remove data from disk");
        Ok(())
    }

<<<<<<< HEAD
    fn erase(&self) -> Result<()> {
        fs::remove_file(&self.path).map_err(|err| {
            ArklibError::Storage(self.label.clone(), err.to_string())
        })
    }

=======
    /// Compare the timestamp of the storage file with the timestamp of the storage instance
    /// to determine if the storage file has been updated.
>>>>>>> 3f862d59
    fn is_storage_updated(&self) -> Result<bool> {
        let file_timestamp = fs::metadata(&self.path)?.modified()?;
        let file_time_secs = file_timestamp
            .duration_since(SystemTime::UNIX_EPOCH)
            .unwrap()
            .as_secs();
        let self_time_secs = self
            .timestamp
            .duration_since(SystemTime::UNIX_EPOCH)
            .unwrap()
            .as_secs();
        Ok(file_time_secs > self_time_secs)
    }

    /// Read the data from the storage file
    fn read_fs(&mut self) -> Result<BTreeMap<K, V>> {
        if !self.path.exists() {
            return Err(ArklibError::Storage(
                self.label.clone(),
                "File does not exist".to_owned(),
            ));
        }

        // First check if the file starts with "version: 2"
        let file_content = std::fs::read_to_string(&self.path)?;
        if file_content.starts_with("version: 2") {
            // Attempt to parse the file using the legacy version 2 storage format of FileStorage.
            match read_version_2_fs(&self.path) {
                Ok(data) => {
                    log::info!(
                        "Version 2 storage format detected for {}",
                        self.label
                    );
                    self.timestamp = fs::metadata(&self.path)?.modified()?;
                    return Ok(data);
                }
                Err(_) => {
                    return Err(ArklibError::Storage(
                        self.label.clone(),
                        "Storage seems to be version 2, but failed to parse"
                            .to_owned(),
                    ));
                }
            };
        }

        let file = fs::File::open(&self.path)?;
        let data: FileStorageData<K, V> = serde_json::from_reader(file)
            .map_err(|err| {
                ArklibError::Storage(self.label.clone(), err.to_string())
            })?;
        let version = data.version;
        if version != STORAGE_VERSION {
            return Err(ArklibError::Storage(
                self.label.clone(),
                format!(
                    "Storage version mismatch: expected {}, got {}",
                    STORAGE_VERSION, version
                ),
            ));
        }
        self.timestamp = fs::metadata(&self.path)?.modified()?;

        Ok(data.entries)
    }

    /// Write the data to the storage file
    fn write_fs(&mut self) -> Result<()> {
        let parent_dir = self.path.parent().ok_or_else(|| {
            ArklibError::Storage(
                self.label.clone(),
                "Failed to get parent directory".to_owned(),
            )
        })?;
        fs::create_dir_all(parent_dir)?;
        let file = File::create(&self.path)?;
        let mut writer = BufWriter::new(file);
        let value_data = serde_json::to_string_pretty(&self.data)?;
        writer.write_all(value_data.as_bytes())?;

        let new_timestamp = fs::metadata(&self.path)?.modified()?;
        if new_timestamp == self.timestamp {
            return Err("Timestamp has not been updated".into());
        }
        self.timestamp = new_timestamp;

        log::info!(
            "{} {} entries have been written",
            self.label,
            self.data.entries.len()
        );
        Ok(())
    }
<<<<<<< HEAD
=======

    /// Erase the storage file from disk
    fn erase(&self) -> Result<()> {
        fs::remove_file(&self.path).map_err(|err| {
            ArklibError::Storage(self.label.clone(), err.to_string())
        })
    }
>>>>>>> 3f862d59
}

impl<K, V> AsRef<BTreeMap<K, V>> for FileStorage<K, V>
where
    K: Ord,
{
    fn as_ref(&self) -> &BTreeMap<K, V> {
        &self.data.entries
    }
}

impl<K, V> Monoid<V> for FileStorage<K, V>
where
    V: Clone + std::cmp::PartialOrd + Default,
{
    fn neutral() -> V {
        V::default()
    }

    fn combine(a: &V, b: &V) -> V {
        if a > b {
            a.clone()
        } else {
            b.clone()
        }
    }
}

#[cfg(test)]
mod tests {
    use std::collections::BTreeMap;
    use tempdir::TempDir;

    use crate::{
        base_storage::BaseStorage, file_storage::FileStorage, monoid::Monoid,
    };

    #[test]
    fn test_file_storage_write_read() {
        let temp_dir =
            TempDir::new("tmp").expect("Failed to create temporary directory");
        let storage_path = temp_dir.path().join("test_storage.txt");

        let mut file_storage =
            FileStorage::new("TestStorage".to_string(), &storage_path);

        file_storage.set("key1".to_string(), "value1".to_string());
        file_storage.set("key2".to_string(), "value2".to_string());

        assert!(file_storage.remove(&"key1".to_string()).is_ok());
        let data_read: BTreeMap<_, _> = file_storage
            .read_fs()
            .expect("Failed to read data from disk");

        assert_eq!(data_read.len(), 1);
        assert_eq!(data_read.get("key2").map(|v| v.as_str()), Some("value2"))
    }

    #[test]
    fn test_file_storage_auto_delete() {
        let temp_dir =
            TempDir::new("tmp").expect("Failed to create temporary directory");
        let storage_path = temp_dir.path().join("test_storage.txt");

        let mut file_storage =
            FileStorage::new("TestStorage".to_string(), &storage_path);

        file_storage.set("key1".to_string(), "value1".to_string());
        file_storage.set("key1".to_string(), "value2".to_string());

        assert_eq!(storage_path.exists(), true);

        if let Err(err) = file_storage.erase() {
            panic!("Failed to delete file: {:?}", err);
        }
        assert_eq!(storage_path.exists(), false);
    }

    #[test]
    fn test_file_storage_is_storage_updated() {
        let temp_dir =
            TempDir::new("tmp").expect("Failed to create temporary directory");
        let storage_path = temp_dir.path().join("teststorage.txt");

        let mut file_storage =
            FileStorage::new("TestStorage".to_string(), &storage_path);

        file_storage.set("key1".to_string(), "value1".to_string());
        assert_eq!(file_storage.is_storage_updated().unwrap(), false);

        std::thread::sleep(std::time::Duration::from_secs(1));

        // External data manipulation
        let mut mirror_storage =
            FileStorage::new("TestStorage".to_string(), &storage_path);

        mirror_storage.set("key1".to_string(), "value3".to_string());
        assert_eq!(mirror_storage.is_storage_updated().unwrap(), false);

        assert_eq!(file_storage.is_storage_updated().unwrap(), true);
    }

    #[test]
    fn test_monoid_storage() {
        use std::collections::HashSet;

        let temp_dir =
            TempDir::new("tmp").expect("Failed to create temporary directory");
        let storage_path_1 = temp_dir.path().join("storage_1.txt");
        let storage_path_2 = temp_dir.path().join("storage_2.txt");

        // Create two FileStorage instances
        let mut file_storage_1 =
            FileStorage::new("Storage1".to_string(), &storage_path_1);
        let mut file_storage_2 =
            FileStorage::new("Storage2".to_string(), &storage_path_2);

        // Set data for the first FileStorage
        let mut tags_1 = HashSet::new();
        tags_1.insert("tag1".to_string());
        tags_1.insert("tag2".to_string());

        let mut properties_1 = HashSet::new();
        properties_1.insert("prop1".to_string());

        let score_1 = 10;

        file_storage_1.set("key1".to_string(), (tags_1, properties_1, score_1));

        // Set data for the second FileStorage
        let mut tags_2 = HashSet::new();
        tags_2.insert("tag2".to_string());
        tags_2.insert("tag3".to_string());

        let mut properties_2 = HashSet::new();
        properties_2.insert("prop2".to_string());

        let score_2 = 20;

        file_storage_2.set("key1".to_string(), (tags_2, properties_2, score_2));

        // Combine the two FileStorage instances
        let combined_data =
            FileStorage::combine(&file_storage_1, &file_storage_2);

        // Check the combined data
        let expected_tags: HashSet<String> =
            ["tag1", "tag2", "tag3"].iter().cloned().collect();
        let expected_properties: HashSet<String> =
            ["prop1", "prop2"].iter().cloned().collect();
        let expected_score = 20;

        let (combined_tags, combined_properties, combined_score) =
            combined_data.as_ref().get("key1").unwrap();

        assert_eq!(combined_tags, &expected_tags);
        assert_eq!(combined_properties, &expected_properties);
        assert_eq!(combined_score, &expected_score);
    }
}<|MERGE_RESOLUTION|>--- conflicted
+++ resolved
@@ -8,11 +8,8 @@
 };
 
 use crate::base_storage::BaseStorage;
-<<<<<<< HEAD
 use crate::monoid::Monoid;
-=======
 use crate::utils::read_version_2_fs;
->>>>>>> 3f862d59
 use data_error::{ArklibError, Result};
 
 /*
@@ -53,14 +50,6 @@
 
 impl<K, V> FileStorage<K, V>
 where
-<<<<<<< HEAD
-    K: Ord + Clone + serde::Serialize + serde::de::DeserializeOwned,
-    V: Clone
-        + serde::Serialize
-        + serde::de::DeserializeOwned
-        + Default
-        + std::cmp::PartialOrd,
-=======
     K: Ord
         + Clone
         + serde::Serialize
@@ -69,8 +58,9 @@
     V: Clone
         + serde::Serialize
         + serde::de::DeserializeOwned
-        + std::str::FromStr,
->>>>>>> 3f862d59
+        + std::str::FromStr
+        + Default
+        + std::cmp::PartialOrd,
 {
     /// Create a new file storage with a diagnostic label and file path
     pub fn new(label: String, path: &Path) -> Self {
@@ -95,14 +85,6 @@
 
 impl<K, V> BaseStorage<K, V> for FileStorage<K, V>
 where
-<<<<<<< HEAD
-    K: Ord + Clone + serde::Serialize + serde::de::DeserializeOwned,
-    V: Clone
-        + serde::Serialize
-        + serde::de::DeserializeOwned
-        + Default
-        + std::cmp::PartialOrd,
-=======
     K: Ord
         + Clone
         + serde::Serialize
@@ -111,8 +93,9 @@
     V: Clone
         + serde::Serialize
         + serde::de::DeserializeOwned
-        + std::str::FromStr,
->>>>>>> 3f862d59
+        + std::str::FromStr
+        + Default
+        + std::cmp::PartialOrd,
 {
     /// Set a key-value pair in the storage
     fn set(&mut self, key: K, value: V) {
@@ -133,17 +116,8 @@
         Ok(())
     }
 
-<<<<<<< HEAD
-    fn erase(&self) -> Result<()> {
-        fs::remove_file(&self.path).map_err(|err| {
-            ArklibError::Storage(self.label.clone(), err.to_string())
-        })
-    }
-
-=======
     /// Compare the timestamp of the storage file with the timestamp of the storage instance
     /// to determine if the storage file has been updated.
->>>>>>> 3f862d59
     fn is_storage_updated(&self) -> Result<bool> {
         let file_timestamp = fs::metadata(&self.path)?.modified()?;
         let file_time_secs = file_timestamp
@@ -237,8 +211,6 @@
         );
         Ok(())
     }
-<<<<<<< HEAD
-=======
 
     /// Erase the storage file from disk
     fn erase(&self) -> Result<()> {
@@ -246,7 +218,6 @@
             ArklibError::Storage(self.label.clone(), err.to_string())
         })
     }
->>>>>>> 3f862d59
 }
 
 impl<K, V> AsRef<BTreeMap<K, V>> for FileStorage<K, V>
