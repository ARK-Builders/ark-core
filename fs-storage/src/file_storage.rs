use serde::{Deserialize, Serialize};
use std::fs::{self, File};
use std::io::{BufWriter, Write};
use std::time::SystemTime;
use std::{
    collections::BTreeMap,
    path::{Path, PathBuf},
};

use crate::base_storage::BaseStorage;
use crate::monoid::Monoid;
use crate::utils::read_version_2_fs;
use data_error::{ArklibError, Result};

/*
Note on `FileStorage` Versioning:

`FileStorage` is a basic key-value storage system that persists data to disk.

In version 2, `FileStorage` stored data in a plaintext format.
Starting from version 3, data is stored in JSON format.

For backward compatibility, we provide a helper function `read_version_2_fs` to read version 2 format.
*/
const STORAGE_VERSION: i32 = 3;

/// Represents a file storage system that persists data to disk.
pub struct FileStorage<K, V>
where
    K: Ord,
{
    label: String,
    path: PathBuf,
    modified: SystemTime,
    data: FileStorageData<K, V>,
}

/// A struct that represents the data stored in a [`FileStorage`] instance.
///
///
/// This is the data that is serialized and deserialized to and from disk.
#[derive(Serialize, Deserialize)]
pub struct FileStorageData<K, V>
where
    K: Ord,
{
    version: i32,
    entries: BTreeMap<K, V>,
}

impl<K, V> FileStorage<K, V>
where
    K: Ord
        + Clone
        + serde::Serialize
        + serde::de::DeserializeOwned
        + std::str::FromStr,
    V: Clone
        + serde::Serialize
        + serde::de::DeserializeOwned
        + std::str::FromStr
        + Monoid<V>,
{
    /// Create a new file storage with a diagnostic label and file path
    pub fn new(label: String, path: &Path) -> Self {
        Self {
            label,
            path: PathBuf::from(path),
            modified: SystemTime::now(),
            data: FileStorageData {
                version: STORAGE_VERSION,
                entries: BTreeMap::new(),
            },
        }
    }
}

impl<K, V> BaseStorage<K, V> for FileStorage<K, V>
where
    K: Ord
        + Clone
        + serde::Serialize
        + serde::de::DeserializeOwned
        + std::str::FromStr,
    V: Clone
        + serde::Serialize
        + serde::de::DeserializeOwned
        + std::str::FromStr
        + Monoid<V>,
{
    /// Set a key-value pair in the storage
    fn set(&mut self, key: K, value: V) {
        self.data.entries.insert(key, value);
        self.modified = std::time::SystemTime::now();
    }

    /// Remove a key-value pair from the storage given a key
    fn remove(&mut self, id: &K) -> Result<()> {
        self.data.entries.remove(id).ok_or_else(|| {
            ArklibError::Storage(self.label.clone(), "Key not found".to_owned())
        })?;
        self.modified = std::time::SystemTime::now();
        self.write_fs()
            .expect("Failed to remove data from disk");
        Ok(())
    }

<<<<<<< HEAD
    /// Compare the timestamp of the storage file with the timestamp of the storage instance
    /// to determine if the storage file has been updated.
    fn is_storage_updated(&self) -> Result<bool> {
        let file_timestamp = fs::metadata(&self.path)?.modified()?;
        let file_time_secs = file_timestamp
            .duration_since(SystemTime::UNIX_EPOCH)
            .unwrap()
            .as_nanos();
        let self_time_secs = self
            .timestamp
            .duration_since(SystemTime::UNIX_EPOCH)
            .unwrap()
            .as_millis();
        Ok(file_time_secs > self_time_secs)
=======
    /// Compare the timestamp of the storage file
    /// with the timestamp of the in-memory storage update
    /// to determine if either of the two requires syncing.
    fn needs_syncing(&self) -> Result<bool> {
        match fs::metadata(&self.path) {
            Ok(metadata) => {
                let get_duration_since_epoch = |time: SystemTime| {
                    time.duration_since(SystemTime::UNIX_EPOCH)
                        .unwrap()
                        .as_secs()
                };

                let fs_modified =
                    get_duration_since_epoch(metadata.modified()?);
                let self_modified = get_duration_since_epoch(self.modified);

                Ok(fs_modified != self_modified)
            }
            Err(e) => {
                Err(ArklibError::Storage(self.label.clone(), e.to_string()))
            }
        }
>>>>>>> 07cbdd05
    }

    /// Read the data from the storage file
    fn read_fs(&mut self) -> Result<BTreeMap<K, V>> {
        if !self.path.exists() {
            return Err(ArklibError::Storage(
                self.label.clone(),
                "File does not exist".to_owned(),
            ));
        }

        // First check if the file starts with "version: 2"
        let file_content = std::fs::read_to_string(&self.path)?;
        if file_content.starts_with("version: 2") {
            // Attempt to parse the file using the legacy version 2 storage format of FileStorage.
            match read_version_2_fs(&self.path) {
                Ok(data) => {
                    log::info!(
                        "Version 2 storage format detected for {}",
                        self.label
                    );
                    self.modified = fs::metadata(&self.path)?.modified()?;
                    return Ok(data);
                }
                Err(_) => {
                    return Err(ArklibError::Storage(
                        self.label.clone(),
                        "Storage seems to be version 2, but failed to parse"
                            .to_owned(),
                    ));
                }
            };
        }

        let file = fs::File::open(&self.path)?;
        let data: FileStorageData<K, V> = serde_json::from_reader(file)
            .map_err(|err| {
                ArklibError::Storage(self.label.clone(), err.to_string())
            })?;
        let version = data.version;
        if version != STORAGE_VERSION {
            return Err(ArklibError::Storage(
                self.label.clone(),
                format!(
                    "Storage version mismatch: expected {}, got {}",
                    STORAGE_VERSION, version
                ),
            ));
        }
        self.modified = fs::metadata(&self.path)?.modified()?;

        Ok(data.entries)
    }

    /// Write the data to the storage file
    fn write_fs(&mut self) -> Result<()> {
        let parent_dir = self.path.parent().ok_or_else(|| {
            ArklibError::Storage(
                self.label.clone(),
                "Failed to get parent directory".to_owned(),
            )
        })?;
        fs::create_dir_all(parent_dir)?;
        let file = File::create(&self.path)?;
        let mut writer = BufWriter::new(file);
        let value_data = serde_json::to_string_pretty(&self.data)?;
        writer.write_all(value_data.as_bytes())?;

        let new_timestamp = fs::metadata(&self.path)?.modified()?;
        if new_timestamp == self.modified {
            return Err("Timestamp has not been updated".into());
        }
        self.modified = new_timestamp;

        log::info!(
            "{} {} entries have been written",
            self.label,
            self.data.entries.len()
        );
        Ok(())
    }

    /// Erase the storage file from disk
    fn erase(&self) -> Result<()> {
        fs::remove_file(&self.path).map_err(|err| {
            ArklibError::Storage(self.label.clone(), err.to_string())
        })
    }

    /// Merge the data from another storage instance into this storage instance
    fn merge_from(&mut self, other: impl AsRef<BTreeMap<K, V>>) -> Result<()>
    where
        V: Monoid<V>,
    {
        let other_entries = other.as_ref();
        for (key, value) in other_entries {
            if let Some(existing_value) = self.data.entries.get(key) {
                let resolved_value = V::combine(existing_value, value);
                self.set(key.clone(), resolved_value);
            } else {
                self.set(key.clone(), value.clone())
            }
        }
        self.modified = std::time::SystemTime::now();
        Ok(())
    }
}

impl<K, V> AsRef<BTreeMap<K, V>> for FileStorage<K, V>
where
    K: Ord,
{
    fn as_ref(&self) -> &BTreeMap<K, V> {
        &self.data.entries
    }
}

#[cfg(test)]
mod tests {
    use std::collections::BTreeMap;
    use tempdir::TempDir;

    use crate::{base_storage::BaseStorage, file_storage::FileStorage};

    #[test]
    fn test_file_storage_write_read() {
        let temp_dir =
            TempDir::new("tmp").expect("Failed to create temporary directory");
        let storage_path = temp_dir.path().join("test_storage.txt");

        let mut file_storage =
            FileStorage::new("TestStorage".to_string(), &storage_path);

        file_storage.set("key1".to_string(), "value1".to_string());
        file_storage.set("key2".to_string(), "value2".to_string());

        assert!(file_storage.remove(&"key1".to_string()).is_ok());
        let data_read: BTreeMap<_, _> = file_storage
            .read_fs()
            .expect("Failed to read data from disk");

        assert_eq!(data_read.len(), 1);
        assert_eq!(data_read.get("key2").map(|v| v.as_str()), Some("value2"))
    }

    #[test]
    fn test_file_storage_auto_delete() {
        let temp_dir =
            TempDir::new("tmp").expect("Failed to create temporary directory");
        let storage_path = temp_dir.path().join("test_storage.txt");

        let mut file_storage =
            FileStorage::new("TestStorage".to_string(), &storage_path);

        file_storage.set("key1".to_string(), "value1".to_string());
        file_storage.set("key1".to_string(), "value2".to_string());
        assert!(file_storage.write_fs().is_ok());
        assert_eq!(storage_path.exists(), true);

        if let Err(err) = file_storage.erase() {
            panic!("Failed to delete file: {:?}", err);
        }
        assert_eq!(storage_path.exists(), false);
    }

    #[test]
    fn test_file_storage_is_storage_updated() {
        let temp_dir =
            TempDir::new("tmp").expect("Failed to create temporary directory");
        let storage_path = temp_dir.path().join("teststorage.txt");

        let mut file_storage =
            FileStorage::new("TestStorage".to_string(), &storage_path);
        file_storage.write_fs().unwrap();
        assert_eq!(file_storage.needs_syncing().unwrap(), false);
        std::thread::sleep(std::time::Duration::from_secs(1));
        file_storage.set("key1".to_string(), "value1".to_string());
        assert_eq!(file_storage.needs_syncing().unwrap(), true);
        file_storage.write_fs().unwrap();
        assert_eq!(file_storage.needs_syncing().unwrap(), false);

        std::thread::sleep(std::time::Duration::from_secs(1));

        // External data manipulation
        let mut mirror_storage =
            FileStorage::new("TestStorage".to_string(), &storage_path);
        assert_eq!(mirror_storage.needs_syncing().unwrap(), true);
        std::thread::sleep(std::time::Duration::from_secs(1));
        mirror_storage.read_fs().unwrap();
        assert_eq!(mirror_storage.needs_syncing().unwrap(), false);

        mirror_storage.set("key1".to_string(), "value3".to_string());
        assert_eq!(mirror_storage.needs_syncing().unwrap(), true);
        mirror_storage.write_fs().unwrap();
        assert_eq!(mirror_storage.needs_syncing().unwrap(), false);

        assert_eq!(file_storage.needs_syncing().unwrap(), true);
        file_storage.read_fs().unwrap();
        assert_eq!(file_storage.needs_syncing().unwrap(), false);
        assert_eq!(mirror_storage.needs_syncing().unwrap(), false);
    }

    #[test]
    fn test_monoid_combine() {
        let temp_dir =
            TempDir::new("tmp").expect("Failed to create temporary directory");
        let storage_path1 = temp_dir.path().join("teststorage1.txt");
        let storage_path2 = temp_dir.path().join("teststorage2.txt");

        let mut file_storage_1 =
            FileStorage::new("TestStorage1".to_string(), &storage_path1);

        let mut file_storage_2 =
            FileStorage::new("TestStorage2".to_string(), &storage_path2);

        file_storage_1.set("key1".to_string(), 2);
        file_storage_1.set("key2".to_string(), 6);

        file_storage_2.set("key1".to_string(), 3);
        file_storage_2.set("key3".to_string(), 9);

        file_storage_1
            .merge_from(&file_storage_2)
            .unwrap();
        assert_eq!(file_storage_1.as_ref().get("key1"), Some(&3));
        assert_eq!(file_storage_1.as_ref().get("key2"), Some(&6));
        assert_eq!(file_storage_1.as_ref().get("key3"), Some(&9));
    }
}<|MERGE_RESOLUTION|>--- conflicted
+++ resolved
@@ -105,22 +105,6 @@
         Ok(())
     }
 
-<<<<<<< HEAD
-    /// Compare the timestamp of the storage file with the timestamp of the storage instance
-    /// to determine if the storage file has been updated.
-    fn is_storage_updated(&self) -> Result<bool> {
-        let file_timestamp = fs::metadata(&self.path)?.modified()?;
-        let file_time_secs = file_timestamp
-            .duration_since(SystemTime::UNIX_EPOCH)
-            .unwrap()
-            .as_nanos();
-        let self_time_secs = self
-            .timestamp
-            .duration_since(SystemTime::UNIX_EPOCH)
-            .unwrap()
-            .as_millis();
-        Ok(file_time_secs > self_time_secs)
-=======
     /// Compare the timestamp of the storage file
     /// with the timestamp of the in-memory storage update
     /// to determine if either of the two requires syncing.
@@ -143,7 +127,6 @@
                 Err(ArklibError::Storage(self.label.clone(), e.to_string()))
             }
         }
->>>>>>> 07cbdd05
     }
 
     /// Read the data from the storage file
