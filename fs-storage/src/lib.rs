<<<<<<< HEAD
pub mod crdt;
=======
pub mod base_storage;
>>>>>>> 3b03e9ae
pub mod file_storage;
pub const ARK_FOLDER: &str = ".ark";

// Should not be lost if possible
pub const STATS_FOLDER: &str = "stats";
pub const FAVORITES_FILE: &str = "favorites";

// User-defined data
pub const TAG_STORAGE_FILE: &str = "user/tags";
pub const SCORE_STORAGE_FILE: &str = "user/scores";

// Generated data
pub const INDEX_PATH: &str = "index";
pub const PREVIEWS_STORAGE_FOLDER: &str = "cache/previews";
pub const THUMBNAILS_STORAGE_FOLDER: &str = "cache/thumbnails";<|MERGE_RESOLUTION|>--- conflicted
+++ resolved
@@ -1,8 +1,5 @@
-<<<<<<< HEAD
 pub mod crdt;
-=======
 pub mod base_storage;
->>>>>>> 3b03e9ae
 pub mod file_storage;
 pub const ARK_FOLDER: &str = ".ark";
 
