--- conflicted
+++ resolved
@@ -1,10 +1,7 @@
 pub mod base_storage;
 pub mod file_storage;
-<<<<<<< HEAD
 pub mod monoid;
-=======
 mod utils;
->>>>>>> 3f862d59
 pub const ARK_FOLDER: &str = ".ark";
 
 // Should not be lost if possible
