//! Public sender-facing types re-exported to foreign bindings.
//!
//! These types form the high-level API that foreign bindings use. The concrete
//! file data is provided by the embedding app via the `SenderFileData` trait.

mod send_files;

use std::sync::Arc;

pub use send_files::*;

/// Describes the sender's identity, shown to the receiver during handshake.
pub struct SenderProfile {
    /// Display name shown to the receiver.
    pub name: String,
    /// Optional avatar image (base64-encoded).
    pub avatar_b64: Option<String>,
}

/// A single file to be sent with an associated streaming data source.
pub struct SenderFile {
    /// File name as presented to the receiver.
    pub name: String,
    /// Streaming data provider implemented by the embedding app.
    pub data: Arc<dyn SenderFileData>,
}

/// Streaming file data provider implemented by the embedding app.
///
/// Implementations must be Send + Sync because reads may be performed on
/// background threads. Implementations should be sequential/read-only.
pub trait SenderFileData: Send + Sync {
    /// Total number of bytes available.
    fn len(&self) -> u64;

<<<<<<< HEAD
    /// Returns true if the data has zero length.
    fn is_empty(&self) -> bool {
        self.len() == 0
    }
=======
    /// Checks if the data is empty (length is 0).
    fn is_empty(&self) -> bool;
>>>>>>> 83305983

    /// Read the next byte, or None at EOF.
    fn read(&self) -> Option<u8>;

    /// Read up to `size` bytes; fewer may be returned at EOF.
    fn read_chunk(&self, size: i32) -> Vec<u8>;
}

/// Adapter that bridges this crate's `SenderFileData` trait to the
/// `arkdropx_sender::SenderFileData` trait expected by the lower-level crate.
struct SenderFileDataAdapter {
    inner: Arc<dyn SenderFileData>,
}
impl arkdropx_sender::SenderFileData for SenderFileDataAdapter {
    fn len(&self) -> u64 {
        self.inner.len()
    }

    fn is_empty(&self) -> bool {
        return self.inner.is_empty();
    }

    fn read(&self) -> Option<u8> {
        self.inner.read()
    }

    fn read_chunk(&self, size: u64) -> Vec<u8> {
        self.inner.read_chunk(size.try_into().unwrap())
    }
}

/// Tuning parameters for the send pipeline.
///
/// - `chunk_size`: bytes per chunk when streaming.
/// - `parallel_streams`: number of concurrent channels used by the transport.
pub struct SenderConfig {
    pub chunk_size: u64,
    pub parallel_streams: u64,
}<|MERGE_RESOLUTION|>--- conflicted
+++ resolved
@@ -33,15 +33,8 @@
     /// Total number of bytes available.
     fn len(&self) -> u64;
 
-<<<<<<< HEAD
-    /// Returns true if the data has zero length.
-    fn is_empty(&self) -> bool {
-        self.len() == 0
-    }
-=======
     /// Checks if the data is empty (length is 0).
     fn is_empty(&self) -> bool;
->>>>>>> 83305983
 
     /// Read the next byte, or None at EOF.
     fn read(&self) -> Option<u8>;
