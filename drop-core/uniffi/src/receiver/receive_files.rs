use std::sync::Arc;

use crate::DropError;

use super::{ReceiverConfig, ReceiverProfile};

/// Request to start a receive session.
///
/// Provide the ticket and confirmation obtained from the sender, the receiver's
/// profile, and optional tuning parameters. If `config` is None, defaults from
/// the lower-level transport will be used.
pub struct ReceiveFilesRequest {
    pub ticket: String,
    pub confirmation: u8,
    pub profile: ReceiverProfile,
    pub config: Option<ReceiverConfig>,
}

/// Handle to a receive session ("bubble").
///
/// Wraps `arkdropx_receiver::ReceiveFilesBubble` and holds a dedicated Tokio
/// runtime used to drive the session and synchronous `start()`.
pub struct ReceiveFilesBubble {
    inner: arkdropx_receiver::ReceiveFilesBubble,
    runtime: tokio::runtime::Runtime,
}
impl ReceiveFilesBubble {
    /// Start the session and begin receiving data.
    ///
    /// This method blocks on the internal runtime until setup finishes or an
    /// error is returned. On success, subscribers will receive chunks/events.
    pub fn start(&self) -> Result<(), DropError> {
        self.runtime
            .block_on(async { self.inner.start() })
            .map_err(|e| DropError::TODO(e.to_string()))
    }

    /// Cancel the session. No further progress will occur.
    pub fn cancel(&self) {
        self.inner.cancel()
    }

    /// True when the session has completed (successfully or not).
    pub fn is_finished(&self) -> bool {
        self.inner.is_finished()
    }

    /// True if the session has been explicitly canceled.
    pub fn is_cancelled(&self) -> bool {
        self.inner.is_cancelled()
    }

    /// Register an observer for logs, chunk payloads, and connection events.
    pub fn subscribe(&self, subscriber: Arc<dyn ReceiveFilesSubscriber>) {
        let adapted_subscriber =
            ReceiveFilesSubscriberAdapter { inner: subscriber };
        self.inner.subscribe(Arc::new(adapted_subscriber))
    }

    /// Unregister a previously subscribed observer.
    ///
    /// Identity is determined by the subscriber's `get_id()`.
    pub fn unsubscribe(&self, subscriber: Arc<dyn ReceiveFilesSubscriber>) {
        let adapted_subscriber =
            ReceiveFilesSubscriberAdapter { inner: subscriber };
        self.inner
            .unsubscribe(Arc::new(adapted_subscriber))
    }
}

/// Observer for receive-side logs and events.
///
/// Implementers should provide a stable `get_id()` used for
/// subscribe/unsubscribe identity. `log()` calls are only emitted in debug
/// builds.
pub trait ReceiveFilesSubscriber: Send + Sync {
    fn get_id(&self) -> String;
    fn log(&self, message: String);
    /// Emitted for each received chunk of a specific file id.
    fn notify_receiving(&self, event: ReceiveFilesReceivingEvent);
    /// Emitted on connection and when file manifest is known.
    fn notify_connecting(&self, event: ReceiveFilesConnectingEvent);
}

/// A streamed chunk of data for a specific file.
pub struct ReceiveFilesReceivingEvent {
    /// File id this chunk belongs to.
    pub id: String,
    /// Raw bytes of the chunk.
    pub data: Vec<u8>,
}

/// Connection information and file manifest received from the sender.
pub struct ReceiveFilesConnectingEvent {
    pub sender: ReceiveFilesProfile,
    pub files: Vec<ReceiveFilesFile>,
}

/// Sender identity preview available to the receiver.
pub struct ReceiveFilesProfile {
    pub id: String,
    pub name: String,
    pub avatar_b64: Option<String>,
}

/// Information about a single file to be received.
pub struct ReceiveFilesFile {
    pub id: String,
    pub name: String,
    pub len: u64,
}

/// Adapter bridging this crate's subscriber trait to the lower-level one.
struct ReceiveFilesSubscriberAdapter {
    inner: Arc<dyn ReceiveFilesSubscriber>,
}
impl arkdropx_receiver::ReceiveFilesSubscriber
    for ReceiveFilesSubscriberAdapter
{
    fn get_id(&self) -> String {
        self.inner.get_id()
    }

    fn log(&self, message: String) {
        #[cfg(debug_assertions)]
        return self.inner.log(message.clone());
    }

    fn notify_receiving(
        &self,
        event: arkdropx_receiver::ReceiveFilesReceivingEvent,
    ) {
        self.inner
            .notify_receiving(ReceiveFilesReceivingEvent {
                id: event.id,
                data: event.data,
            })
    }

    fn notify_connecting(
        &self,
        event: arkdropx_receiver::ReceiveFilesConnectingEvent,
    ) {
        self.inner
            .notify_connecting(ReceiveFilesConnectingEvent {
                sender: ReceiveFilesProfile {
                    id: event.sender.id,
                    name: event.sender.name,
                    avatar_b64: event.sender.avatar_b64,
                },
                files: event
                    .files
                    .iter()
                    .map(|f| ReceiveFilesFile {
                        id: f.id.clone(),
                        name: f.name.clone(),
                        len: f.len,
                    })
                    .collect(),
            })
    }
}

/// Start a new receive session and return its bubble.
///
/// Internally creates a dedicated Tokio runtime to drive async operations and
/// performs the initial handshake on that runtime. The caller owns the returned
/// bubble and should retain it for the session lifetime.
pub async fn receive_files(
    request: ReceiveFilesRequest,
) -> Result<Arc<ReceiveFilesBubble>, DropError> {
    let runtime = tokio::runtime::Runtime::new()
        .map_err(|e| DropError::TODO(e.to_string()))?;
    let bubble = runtime
        .block_on(async {
            let adapted_request = create_adapted_request(request);
<<<<<<< HEAD
            dropx_receiver::receive_files(adapted_request).await
=======
            return arkdropx_receiver::receive_files(adapted_request).await;
>>>>>>> 83305983
        })
        .map_err(|e| DropError::TODO(e.to_string()))?;
    Ok(Arc::new(ReceiveFilesBubble {
        inner: bubble,
        runtime,
    }))
}

/// Convert the high-level request into the arkdropx_receiver request format.
///
/// - Copies metadata and session params.
/// - Uses provided config if any, otherwise passes None and relies on defaults.
fn create_adapted_request(
    request: ReceiveFilesRequest,
) -> arkdropx_receiver::ReceiveFilesRequest {
    let profile = arkdropx_receiver::ReceiverProfile {
        name: request.profile.name,
        avatar_b64: request.profile.avatar_b64,
    };
    let config = request
        .config
        .map(|c| arkdropx_receiver::ReceiverConfig {
            chunk_size: c.chunk_size,
            parallel_streams: c.parallel_streams,
        });
<<<<<<< HEAD
    dropx_receiver::ReceiveFilesRequest {
=======
    return arkdropx_receiver::ReceiveFilesRequest {
>>>>>>> 83305983
        profile,
        ticket: request.ticket,
        confirmation: request.confirmation,
        config,
    }
}<|MERGE_RESOLUTION|>--- conflicted
+++ resolved
@@ -174,11 +174,7 @@
     let bubble = runtime
         .block_on(async {
             let adapted_request = create_adapted_request(request);
-<<<<<<< HEAD
-            dropx_receiver::receive_files(adapted_request).await
-=======
             return arkdropx_receiver::receive_files(adapted_request).await;
->>>>>>> 83305983
         })
         .map_err(|e| DropError::TODO(e.to_string()))?;
     Ok(Arc::new(ReceiveFilesBubble {
@@ -204,11 +200,7 @@
             chunk_size: c.chunk_size,
             parallel_streams: c.parallel_streams,
         });
-<<<<<<< HEAD
-    dropx_receiver::ReceiveFilesRequest {
-=======
     return arkdropx_receiver::ReceiveFilesRequest {
->>>>>>> 83305983
         profile,
         ticket: request.ticket,
         confirmation: request.confirmation,
