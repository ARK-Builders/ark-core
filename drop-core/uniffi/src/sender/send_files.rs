--- conflicted
+++ resolved
@@ -128,31 +128,21 @@
         return self.inner.log(message.clone());
     }
 
-<<<<<<< HEAD
-    fn notify_sending(&self, event: dropx_sender::SendFilesSendingEvent) {
-        self.inner.notify_sending(SendFilesSendingEvent {
-=======
     fn notify_sending(&self, event: arkdropx_sender::SendFilesSendingEvent) {
         return self.inner.notify_sending(SendFilesSendingEvent {
             id: event.id,
->>>>>>> 83305983
             name: event.name,
             sent: event.sent,
             remaining: event.remaining,
         })
     }
 
-<<<<<<< HEAD
-    fn notify_connecting(&self, event: dropx_sender::SendFilesConnectingEvent) {
-        self.inner
-=======
     fn notify_connecting(
         &self,
         event: arkdropx_sender::SendFilesConnectingEvent,
     ) {
         return self
             .inner
->>>>>>> 83305983
             .notify_connecting(SendFilesConnectingEvent {
                 receiver: SendFilesProfile {
                     id: event.receiver.id,
@@ -176,11 +166,7 @@
     let bubble = runtime
         .block_on(async {
             let adapted_request = create_adapted_request(request);
-<<<<<<< HEAD
-            dropx_sender::send_files(adapted_request).await
-=======
             return arkdropx_sender::send_files(adapted_request).await;
->>>>>>> 83305983
         })
         .map_err(|e| DropError::TODO(e.to_string()))?;
     Ok(Arc::new(SendFilesBubble {
@@ -206,11 +192,7 @@
         .into_iter()
         .map(|f| {
             let data = SenderFileDataAdapter { inner: f.data };
-<<<<<<< HEAD
-            dropx_sender::SenderFile {
-=======
             return arkdropx_sender::SenderFile {
->>>>>>> 83305983
                 name: f.name,
                 data: Arc::new(data),
             }
@@ -223,11 +205,7 @@
         },
         None => arkdropx_sender::SenderConfig::default(),
     };
-<<<<<<< HEAD
-    dropx_sender::SendFilesRequest {
-=======
     return arkdropx_sender::SendFilesRequest {
->>>>>>> 83305983
         profile,
         files,
         config,
