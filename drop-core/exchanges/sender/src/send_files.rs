//! High-level send operation.
//!
//! This module contains the user-facing entry point `send_files` and the
//! `SendFilesBubble` handle returned to the caller. The bubble exposes the
//! ticket and confirmation code, supports cancellation, status queries, and
//! observer subscription for logging and progress updates.

mod handler;

use crate::{SenderConfig, SenderFile, SenderFileDataAdapter, SenderProfile};
use anyhow::Result;
use arkdrop_entities::{File, Profile};
use chrono::{DateTime, Utc};
use handler::SendFilesHandler;
use iroh::{Endpoint, Watcher, protocol::Router};
use iroh_base::ticket::NodeTicket;
use rand::Rng;
use std::sync::Arc;
use uuid::Uuid;

pub use handler::{
    SendFilesConnectingEvent, SendFilesSendingEvent, SendFilesSubscriber,
};

/// All inputs required to start a file transfer.
///
/// Construct this and pass it to [`send_files`].
pub struct SendFilesRequest {
    /// Sender profile data shown to the receiver during handshake.
    pub profile: SenderProfile,
    /// Files to transfer. Each file must provide a `SenderFileData` source.
    pub files: Vec<SenderFile>,
    /// Preferred transfer configuration. Actual values may be negotiated.
    pub config: SenderConfig,
}

/// A running file transfer session.
///
/// Returned by [`send_files`]. It exposes the ticket and a numeric confirmation
/// code the receiver must present to connect. You can subscribe to progress
/// updates, cancel the transfer, and poll the connection state.
pub struct SendFilesBubble {
    ticket: String,
    confirmation: u8,
    router: Router,
    handler: Arc<SendFilesHandler>,
    created_at: DateTime<Utc>,
}
impl SendFilesBubble {
    /// Create a new bubble. Internal use only.
    pub fn new(
        ticket: String,
        confirmation: u8,
        router: Router,
        handler: Arc<SendFilesHandler>,
    ) -> Self {
        Self {
            ticket,
            confirmation,
            router,
            handler,
            created_at: Utc::now(),
        }
    }

    /// Returns the iroh node ticket used by the receiver to dial this sender.
    pub fn get_ticket(&self) -> String {
        self.ticket.clone()
    }

    /// Returns the confirmation code (0–99) that the receiver must echo during
    /// the acceptance flow. Meant to prevent accidental connections.
    pub fn get_confirmation(&self) -> u8 {
        self.confirmation
    }

    /// Asynchronously cancels the transfer, shutting down the router and
    /// preventing any new connections.
    pub async fn cancel(&self) -> Result<()> {
        self.handler
            .log("cancel: Initiating file transfer cancellation".to_string());
        let result = self
            .router
            .shutdown()
            .await
            .map_err(|e| anyhow::Error::msg(e.to_string()));

        match &result {
            Ok(_) => {
                self.handler.log(
                    "cancel: File transfer cancelled successfully".to_string(),
                );
            }
            Err(e) => {
                self.handler
                    .log(format!("cancel: Error during cancellation: {e}"));
            }
        }

        result
    }

    /// Returns true when the router has been shut down or the handler has
    /// finished sending. If finished, it ensures the router is shut down.
    pub fn is_finished(&self) -> bool {
        let router = self.router.clone();
        let is_router_shutdown = router.is_shutdown();
        let is_handler_finished = self.handler.is_finished();
        let is_finished = is_router_shutdown || is_handler_finished;

        self.handler.log(format!("is_finished: Router shutdown: {is_router_shutdown}, Handler finished: {is_handler_finished}, Overall finished: {is_finished}"));

        if is_finished {
            self.handler.log(
                "is_finished: Transfer is finished, ensuring router shutdown"
                    .to_string(),
            );
<<<<<<< HEAD
            std::mem::drop(self.router.shutdown());
=======

            tokio::spawn(async move {
                let _ = router.shutdown().await;
            });
>>>>>>> 83305983
        }

        is_finished
    }

    /// Returns true if a receiver has connected and been accepted (i.e.,
    /// the handler has consumed the single allowed connection).
    pub fn is_connected(&self) -> bool {
        let finished = self.is_finished();
        if finished {
            self.handler.log(
                "is_connected: Transfer is finished, returning false"
                    .to_string(),
            );
            return false;
        }

        let consumed = self.handler.is_consumed();
        self.handler
            .log(format!("is_connected: Handler consumed: {consumed}"));

        consumed
    }

    /// Returns the RFC3339 timestamp marking when this bubble was created.
    pub fn get_created_at(&self) -> String {
        self.created_at.to_rfc3339()
    }

    /// Register a subscriber to receive logs and progress notifications.
    ///
    /// Subscribers must be `Send + Sync`. Duplicate IDs will replace previous
    /// subscribers with the same ID.
    pub fn subscribe(&self, subscriber: Arc<dyn SendFilesSubscriber>) {
        let subscriber_id = subscriber.get_id();
        self.handler.log(format!(
            "subscribe: Subscribing new subscriber with ID: {subscriber_id}"
        ));
        self.handler.subscribe(subscriber);
    }

    /// Remove a previously registered subscriber.
    pub fn unsubscribe(&self, subscriber: Arc<dyn SendFilesSubscriber>) {
        let subscriber_id = subscriber.get_id();
        self.handler.log(format!(
            "unsubscribe: Unsubscribing subscriber with ID: {subscriber_id}"
        ));
        self.handler.unsubscribe(subscriber);
    }
}

/// Starts a new file transfer and returns a [`SendFilesBubble`] handle.
///
/// The function:
/// - Builds an iroh endpoint with discovery enabled.
/// - Generates a random human-check confirmation code (0–99).
/// - Spawns a protocol router that accepts exactly one receiver matching the
///   confirmation code.
/// - Returns the ticket and handle used to monitor or cancel the transfer.
///
/// Errors if the endpoint fails to bind or the router cannot be spawned.
pub async fn send_files(request: SendFilesRequest) -> Result<SendFilesBubble> {
    let profile = Profile {
        id: Uuid::new_v4().to_string(),
        name: request.profile.name.clone(),
        avatar_b64: request.profile.avatar_b64.clone(),
    };

    let files: Vec<File> = request
        .files
        .into_iter()
        .map(|f| {
            let data = SenderFileDataAdapter { inner: f.data };
            File {
                id: Uuid::new_v4().to_string(),
                name: f.name,
                data: Arc::new(data),
            }
        })
        .collect();

    let files_len = files.len();
    let handler = Arc::new(SendFilesHandler::new(
        profile,
        files,
        request.config.clone(),
    ));

    handler.log(format!(
        "send_files: Starting file transfer initialization with {files_len} files"
    ));
    handler.log(format!(
        "send_files: Chunk size configuration: {} bytes",
        request.config.chunk_size
    ));

    handler.log(
        "send_files: Creating endpoint builder with discovery_n0".to_string(),
    );
    let endpoint_builder = Endpoint::builder().discovery_n0();

    handler.log("send_files: Binding endpoint".to_string());
    let endpoint = endpoint_builder.bind().await?;
    handler.log("send_files: Endpoint bound successfully".to_string());

    handler.log("send_files: Initializing node address".to_string());
    let node_addr = endpoint.node_addr().initialized().await;
    handler.log(format!(
        "send_files: Node address initialized: {node_addr:?}"
    ));

    handler.log("send_files: Generating random confirmation code".to_string());
    let confirmation: u8 = rand::rng().random_range(0..=99);
    handler.log(format!(
        "send_files: Generated confirmation code: {confirmation}"
    ));

    handler.log("send_files: Creating router with handler".to_string());
    let router = Router::builder(endpoint)
        .accept([confirmation], handler.clone())
        .spawn();
    handler
        .log("send_files: Router created and spawned successfully".to_string());

    let ticket = NodeTicket::new(node_addr).to_string();
    handler.log(format!("send_files: Generated ticket: {ticket}"));
    handler.log(
        "send_files: File transfer initialization completed successfully"
            .to_string(),
    );

    Ok(SendFilesBubble::new(ticket, confirmation, router, handler))
}<|MERGE_RESOLUTION|>--- conflicted
+++ resolved
@@ -115,14 +115,10 @@
                 "is_finished: Transfer is finished, ensuring router shutdown"
                     .to_string(),
             );
-<<<<<<< HEAD
-            std::mem::drop(self.router.shutdown());
-=======
 
             tokio::spawn(async move {
                 let _ = router.shutdown().await;
             });
->>>>>>> 83305983
         }
 
         is_finished
