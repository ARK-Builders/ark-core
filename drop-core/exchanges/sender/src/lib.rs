//! DropX sender crate.
//!
//! This crate provides a high-level API to send one or more files to a peer
//! over iroh/QUIC. It exposes:
//! - Data model types for the sender (profile, files, configuration).
//! - A `send_files` function (re-exported from `send_files`) that initializes
//!   an iroh Endpoint, negotiates settings, and streams file data.
//! - A `SendFilesBubble` handle that lets you observe progress, subscribe to
//!   events, and cancel or query the transfer.
//!
//! Two modes of operation:
//!
//! ## Standard Mode (Sender initiates, generates QR)
//! - Implement `SenderFileData` for your source (bytes in memory, file on disk,
//!   etc.).
//! - Construct `SenderFile` values for each file.
//! - Choose a `SenderConfig` (or the default).
//! - Call `send_files` to start a transfer and get a `SendFilesBubble`.
//! - Display ticket/confirmation for receiver to scan.
//!
//! ## QR-to-Receive Mode (Sender connects to waiting receiver)
//! - Scan receiver's QR code to get ticket and confirmation.
//! - Construct `SendFilesToRequest` with receiver's ticket, files, and profile.
//! - Call `send_files_to` to connect and get a `SendFilesToBubble`.
//! - Call `start()` to begin transfer.
//!
//! See `send_files` and `send_files_to` modules for the operational flows.

mod send_files;
pub mod send_files_to;

use arkdrop_entities::Data;
use std::sync::Arc;

pub use send_files::*;

/// Sender's profile metadata transmitted during the handshake.
///
/// This information is displayed to the receiver to identify the sender.
pub struct SenderProfile {
    /// Display name of the sender shown to the receiver.
    pub name: String,
    /// Optional base64-encoded avatar image for the sender.
    pub avatar_b64: Option<String>,
}

/// A single file to be sent.
///
/// The file contains a human-friendly `name` and a data source implementing
/// [`SenderFileData`]. The data source is read chunk-by-chunk during transfer.
pub struct SenderFile {
    /// File name presented to the receiver.
    pub name: String,

    /// Backing data source. Must be thread-safe, since reads can occur on
    /// background tasks.
    pub data: Arc<dyn SenderFileData>,
}

/// Trait for a readable file-like data source used by the sender.
///
/// Implement this trait to stream data from any origin (e.g., in-memory buffer,
/// filesystem, network, etc.). The implementor must be thread-safe (`Send +
/// Sync`) as reads can occur from async tasks.
///
/// Contract:
/// - `len` returns the total number of bytes available.
/// - `read_chunk(size)` returns the next chunk up to `size` bytes; an empty
///   vector signals EOF.
/// - `read` is a single-byte variant primarily to satisfy the
///   `drop_entities::Data` trait; it can be implemented in terms of your
///   internal reader if needed.
pub trait SenderFileData: Send + Sync {
    /// Total length in bytes.
    fn len(&self) -> u64;

<<<<<<< HEAD
    /// Returns true if the data has zero length.
    fn is_empty(&self) -> bool {
        self.len() == 0
    }
=======
    /// Checks if the data is empty (length is 0).
    fn is_empty(&self) -> bool;
>>>>>>> 83305983

    /// Read a single byte if available.
    fn read(&self) -> Option<u8>;

    /// Read up to `size` bytes. Return an empty vector to indicate EOF.
    fn read_chunk(&self, size: u64) -> Vec<u8>;
}

/// Internal adapter to bridge `SenderFileData` with `drop_entities::Data`.
///
/// This type is not exposed publicly; it allows the rest of the pipeline to
/// operate on the generic `drop_entities::File` type.
struct SenderFileDataAdapter {
    inner: Arc<dyn SenderFileData>,
}
impl Data for SenderFileDataAdapter {
    fn len(&self) -> u64 {
        self.inner.len()
<<<<<<< HEAD
=======
    }

    fn is_empty(&self) -> bool {
        self.len() == 0
>>>>>>> 83305983
    }

    fn read(&self) -> Option<u8> {
        self.inner.read()
    }

    fn read_chunk(&self, size: u64) -> Vec<u8> {
        self.inner.read_chunk(size)
    }
}

/// Tuning knobs for file transfer performance.
///
/// These values are included in the handshake, and the effective settings may
/// be negotiated with the receiver. Prefer `balanced` for general usage.
#[derive(Clone, Debug)]
pub struct SenderConfig {
    /// Target chunk size in bytes sent over each unidirectional stream.
    pub chunk_size: u64,
    /// Maximum number of unidirectional streams used in parallel.
    pub parallel_streams: u64,
}
impl Default for SenderConfig {
    /// Balanced defaults: 512 KiB chunks, 4 parallel streams.
    fn default() -> Self {
        Self {
            chunk_size: 524288,  // 512KB chunks
            parallel_streams: 4, // 4 parallel streams
        }
    }
}
impl SenderConfig {
    /// Higher throughput at the cost of more memory and bandwidth.
    ///
    /// 512 KiB chunks, 8 parallel streams.
    pub fn high_performance() -> Self {
        Self {
            chunk_size: 524288,  // 512KB chunks
            parallel_streams: 8, // 8 parallel streams
        }
    }

    /// Alias for the default balanced configuration.
    pub fn balanced() -> Self {
        Self::default()
    }

    /// Lower bandwidth footprint for constrained networks.
    ///
    /// 64 KiB chunks, 2 parallel streams.
    pub fn low_bandwidth() -> Self {
        Self {
            chunk_size: 65536,   // 64KB chunks
            parallel_streams: 2, // 2 parallel streams
        }
    }
}<|MERGE_RESOLUTION|>--- conflicted
+++ resolved
@@ -74,15 +74,10 @@
     /// Total length in bytes.
     fn len(&self) -> u64;
 
-<<<<<<< HEAD
     /// Returns true if the data has zero length.
     fn is_empty(&self) -> bool {
         self.len() == 0
     }
-=======
-    /// Checks if the data is empty (length is 0).
-    fn is_empty(&self) -> bool;
->>>>>>> 83305983
 
     /// Read a single byte if available.
     fn read(&self) -> Option<u8>;
@@ -101,13 +96,6 @@
 impl Data for SenderFileDataAdapter {
     fn len(&self) -> u64 {
         self.inner.len()
-<<<<<<< HEAD
-=======
-    }
-
-    fn is_empty(&self) -> bool {
-        self.len() == 0
->>>>>>> 83305983
     }
 
     fn read(&self) -> Option<u8> {
